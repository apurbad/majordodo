--- conflicted
+++ resolved
@@ -1,3 +1,4 @@
+
 /*
  Licensed to Diennea S.r.l. under one
  or more contributor license agreements. See the NOTICE file
@@ -101,11 +102,7 @@
     }
 
     public static String VERSION() {
-<<<<<<< HEAD
         return "0.2.0";
-=======
-        return "0.1.22d";
->>>>>>> 3dcfe254
     }
 
     private final Workers workers;
@@ -353,11 +350,7 @@
         this.brokerStatus.checkpoint(purgeTransactions ? configuration.getTransactionsTtl() : 0);
     }
 
-<<<<<<< HEAD
-    void purgeTasks() {    
-=======
     void purgeTasks() {        
->>>>>>> 3dcfe254
         Set<Long> expired = this.brokerStatus.purgeFinishedTasksAndSignalExpiredTasks(configuration.getFinishedTasksRetention(), configuration.getMaxExpiredTasksPerCycle());
         if (expired.isEmpty()) {
             return;
