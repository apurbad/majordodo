<?xml version="1.0" encoding="UTF-8"?>
<project xmlns="http://maven.apache.org/POM/4.0.0"
         xmlns:xsi="http://www.w3.org/2001/XMLSchema-instance"
         xsi:schemaLocation="http://maven.apache.org/POM/4.0.0 http://maven.apache.org/xsd/maven-4.0.0.xsd">   
    <!-- no parent! this is only a http client API without any direct dependency on Majordodo core -->
    <modelVersion>4.0.0</modelVersion>
    <name>Majordodo Worker Implementations</name>
<<<<<<< HEAD
    <version>0.1.22e</version>
=======
    <version>0.2.0</version>
>>>>>>> be640293
    <groupId>majordodo</groupId>
    <artifactId>majordodo-worker</artifactId>
    <build>
        <plugins>
            <plugin>
                <groupId>org.apache.maven.plugins</groupId>
                <artifactId>maven-compiler-plugin</artifactId>
                <version>2.3.2</version>
                <configuration>
                    <encoding>${project.build.sourceEncoding}</encoding>
                </configuration>
            </plugin>
            <plugin>
                <groupId>org.apache.maven.plugins</groupId>
                <artifactId>maven-resources-plugin</artifactId>
                <version>2.4.3</version>
                <configuration>
                    <encoding>${project.build.sourceEncoding}</encoding>
                </configuration>
            </plugin>
        </plugins>
    </build>
    <dependencies>                     
    </dependencies>
    <properties>
        <maven.compiler.source>1.8</maven.compiler.source>
        <maven.compiler.target>1.8</maven.compiler.target>
        <project.build.sourceEncoding>utf-8</project.build.sourceEncoding>
    </properties>    
    <distributionManagement>        
        <repository>            
            <id>dev.majordodo.org</id>
            <name>Majordodo Public Repository</name>
            <url>https://dev.majordodo.org/nexus/content/repositories/releases/</url>
        </repository>        
    </distributionManagement>  
</project><|MERGE_RESOLUTION|>--- conflicted
+++ resolved
@@ -5,11 +5,7 @@
     <!-- no parent! this is only a http client API without any direct dependency on Majordodo core -->
     <modelVersion>4.0.0</modelVersion>
     <name>Majordodo Worker Implementations</name>
-<<<<<<< HEAD
-    <version>0.1.22e</version>
-=======
     <version>0.2.0</version>
->>>>>>> be640293
     <groupId>majordodo</groupId>
     <artifactId>majordodo-worker</artifactId>
     <build>
